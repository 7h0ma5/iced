use crate::core::{Color, Rectangle, Size};
use crate::graphics::compositor::{self, Information};
use crate::graphics::damage;
use crate::graphics::error::{self, Error};
use crate::graphics::{self, Viewport};
use crate::{Layer, Renderer, Settings};

use std::collections::VecDeque;
use std::num::NonZeroU32;

#[allow(missing_debug_implementations)]
pub struct Compositor {
    context: softbuffer::Context<Box<dyn compositor::Window>>,
    settings: Settings,
}

#[allow(missing_debug_implementations)]
pub struct Surface {
    window: softbuffer::Surface<
        Box<dyn compositor::Window>,
        Box<dyn compositor::Window>,
    >,
    clip_mask: tiny_skia::Mask,
    layer_stack: VecDeque<Vec<Layer>>,
    background_color: Color,
    max_age: u8,
}

impl crate::graphics::Compositor for Compositor {
    type Renderer = Renderer;
    type Surface = Surface;

    async fn with_backend<W: compositor::Window>(
        settings: graphics::Settings,
        compatible_window: W,
        backend: Option<&str>,
    ) -> Result<Self, Error> {
        match backend {
            None | Some("tiny-skia") | Some("tiny_skia") => {
                Ok(new(settings.into(), compatible_window))
            }
            Some(backend) => Err(Error::GraphicsAdapterNotFound {
                backend: "tiny-skia",
                reason: error::Reason::DidNotMatch {
                    preferred_backend: backend.to_owned(),
                },
            }),
        }
    }

    fn create_renderer(&self) -> Self::Renderer {
        Renderer::new(
            self.settings.default_font,
            self.settings.default_text_size,
        )
    }

    fn create_surface<W: compositor::Window + Clone>(
        &mut self,
        window: W,
        width: u32,
        height: u32,
    ) -> Self::Surface {
        let window = softbuffer::Surface::new(
            &self.context,
            Box::new(window.clone()) as _,
        )
        .expect("Create softbuffer surface for window");

        let mut surface = Surface {
            window,
            clip_mask: tiny_skia::Mask::new(width, height)
                .expect("Create clip mask"),
            layer_stack: VecDeque::new(),
            background_color: Color::BLACK,
            max_age: 0,
        };

        self.configure_surface(&mut surface, width, height);

        surface
    }

    fn configure_surface(
        &mut self,
        surface: &mut Self::Surface,
        width: u32,
        height: u32,
    ) {
        surface
            .window
            .resize(
                NonZeroU32::new(width).expect("Non-zero width"),
                NonZeroU32::new(height).expect("Non-zero height"),
            )
            .expect("Resize surface");

        surface.clip_mask =
            tiny_skia::Mask::new(width, height).expect("Create clip mask");
        surface.layer_stack.clear();
    }

    fn fetch_information(&self) -> Information {
        Information {
            adapter: String::from("CPU"),
            backend: String::from("tiny-skia"),
        }
    }

    fn present(
        &mut self,
        renderer: &mut Self::Renderer,
        surface: &mut Self::Surface,
        viewport: &Viewport,
        background_color: Color,
<<<<<<< HEAD
    ) -> Result<(), compositor::SurfaceError> {
        present(renderer, surface, viewport, background_color)
=======
        overlay: &[T],
        on_pre_present: impl FnOnce(),
    ) -> Result<(), compositor::SurfaceError> {
        present(
            renderer,
            surface,
            viewport,
            background_color,
            overlay,
            on_pre_present,
        )
>>>>>>> ced4276a
    }

    fn screenshot(
        &mut self,
        renderer: &mut Self::Renderer,
        viewport: &Viewport,
        background_color: Color,
    ) -> Vec<u8> {
        screenshot(renderer, viewport, background_color)
    }
}

pub fn new<W: compositor::Window>(
    settings: Settings,
    compatible_window: W,
) -> Compositor {
    #[allow(unsafe_code)]
    let context = softbuffer::Context::new(Box::new(compatible_window) as _)
        .expect("Create softbuffer context");

    Compositor { context, settings }
}

pub fn present(
    renderer: &mut Renderer,
    surface: &mut Surface,
    viewport: &Viewport,
    background_color: Color,
<<<<<<< HEAD
=======
    overlay: &[T],
    on_pre_present: impl FnOnce(),
>>>>>>> ced4276a
) -> Result<(), compositor::SurfaceError> {
    let physical_size = viewport.physical_size();

    let mut buffer = surface
        .window
        .buffer_mut()
        .map_err(|_| compositor::SurfaceError::Lost)?;

    let last_layers = {
        let age = buffer.age();

        surface.max_age = surface.max_age.max(age);
        surface.layer_stack.truncate(surface.max_age as usize);

        if age > 0 {
            surface.layer_stack.get(age as usize - 1)
        } else {
            None
        }
    };

    let damage = last_layers
        .and_then(|last_layers| {
            (surface.background_color == background_color).then(|| {
                damage::diff(
                    last_layers,
                    renderer.layers(),
                    |layer| vec![layer.bounds],
                    Layer::damage,
                )
            })
        })
        .unwrap_or_else(|| vec![Rectangle::with_size(viewport.logical_size())]);

    if damage.is_empty() {
        return Ok(());
    }

    surface.layer_stack.push_front(renderer.layers().to_vec());
    surface.background_color = background_color;

    let damage =
        damage::group(damage, Rectangle::with_size(viewport.logical_size()));

    let mut pixels = tiny_skia::PixmapMut::from_bytes(
        bytemuck::cast_slice_mut(&mut buffer),
        physical_size.width,
        physical_size.height,
    )
    .expect("Create pixel map");

    renderer.draw(
        &mut pixels,
        &mut surface.clip_mask,
        viewport,
        &damage,
        background_color,
    );

    on_pre_present();
    buffer.present().map_err(|_| compositor::SurfaceError::Lost)
}

pub fn screenshot(
    renderer: &mut Renderer,
    viewport: &Viewport,
    background_color: Color,
) -> Vec<u8> {
    let size = viewport.physical_size();

    let mut offscreen_buffer: Vec<u32> =
        vec![0; size.width as usize * size.height as usize];

    let mut clip_mask = tiny_skia::Mask::new(size.width, size.height)
        .expect("Create clip mask");

    renderer.draw::<&str>(
        &mut tiny_skia::PixmapMut::from_bytes(
            bytemuck::cast_slice_mut(&mut offscreen_buffer),
            size.width,
            size.height,
        )
        .expect("Create offscreen pixel map"),
        &mut clip_mask,
        viewport,
        &[Rectangle::with_size(Size::new(
            size.width as f32,
            size.height as f32,
        ))],
        background_color,
<<<<<<< HEAD
=======
        &[],
>>>>>>> ced4276a
    );

    offscreen_buffer.iter().fold(
        Vec::with_capacity(offscreen_buffer.len() * 4),
        |mut acc, pixel| {
            const A_MASK: u32 = 0xFF_00_00_00;
            const R_MASK: u32 = 0x00_FF_00_00;
            const G_MASK: u32 = 0x00_00_FF_00;
            const B_MASK: u32 = 0x00_00_00_FF;

            let a = ((A_MASK & pixel) >> 24) as u8;
            let r = ((R_MASK & pixel) >> 16) as u8;
            let g = ((G_MASK & pixel) >> 8) as u8;
            let b = (B_MASK & pixel) as u8;

            acc.extend([r, g, b, a]);
            acc
        },
    )
}<|MERGE_RESOLUTION|>--- conflicted
+++ resolved
@@ -113,11 +113,6 @@
         surface: &mut Self::Surface,
         viewport: &Viewport,
         background_color: Color,
-<<<<<<< HEAD
-    ) -> Result<(), compositor::SurfaceError> {
-        present(renderer, surface, viewport, background_color)
-=======
-        overlay: &[T],
         on_pre_present: impl FnOnce(),
     ) -> Result<(), compositor::SurfaceError> {
         present(
@@ -125,10 +120,8 @@
             surface,
             viewport,
             background_color,
-            overlay,
             on_pre_present,
         )
->>>>>>> ced4276a
     }
 
     fn screenshot(
@@ -157,11 +150,7 @@
     surface: &mut Surface,
     viewport: &Viewport,
     background_color: Color,
-<<<<<<< HEAD
-=======
-    overlay: &[T],
     on_pre_present: impl FnOnce(),
->>>>>>> ced4276a
 ) -> Result<(), compositor::SurfaceError> {
     let physical_size = viewport.physical_size();
 
@@ -238,7 +227,7 @@
     let mut clip_mask = tiny_skia::Mask::new(size.width, size.height)
         .expect("Create clip mask");
 
-    renderer.draw::<&str>(
+    renderer.draw(
         &mut tiny_skia::PixmapMut::from_bytes(
             bytemuck::cast_slice_mut(&mut offscreen_buffer),
             size.width,
@@ -252,10 +241,6 @@
             size.height as f32,
         ))],
         background_color,
-<<<<<<< HEAD
-=======
-        &[],
->>>>>>> ced4276a
     );
 
     offscreen_buffer.iter().fold(
