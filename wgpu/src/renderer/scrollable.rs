--- conflicted
+++ resolved
@@ -5,11 +5,7 @@
 };
 
 const SCROLLBAR_WIDTH: u16 = 10;
-<<<<<<< HEAD
-const SCROLLBAR_MARGIN: u16 = 5;
-=======
 const SCROLLBAR_MARGIN: u16 = 2;
->>>>>>> 85dab049
 
 fn scrollbar_bounds(bounds: Rectangle) -> Rectangle {
     Rectangle {
