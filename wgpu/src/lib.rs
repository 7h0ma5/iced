//! A [`wgpu`] renderer for [Iced].
//!
//! ![The native path of the Iced ecosystem](https://github.com/iced-rs/iced/blob/0525d76ff94e828b7b21634fa94a747022001c83/docs/graphs/native.png?raw=true)
//!
//! [`wgpu`] supports most modern graphics backends: Vulkan, Metal, DX11, and
//! DX12 (OpenGL and WebGL are still WIP). Additionally, it will support the
//! incoming [WebGPU API].
//!
//! Currently, `iced_wgpu` supports the following primitives:
//! - Text, which is rendered using [`glyphon`].
//! - Quads or rectangles, with rounded borders and a solid background color.
//! - Clip areas, useful to implement scrollables or hide overflowing content.
//! - Images and SVG, loaded from memory or the file system.
//! - Meshes of triangles, useful to draw geometry freely.
//!
//! [Iced]: https://github.com/iced-rs/iced
//! [`wgpu`]: https://github.com/gfx-rs/wgpu-rs
//! [WebGPU API]: https://gpuweb.github.io/gpuweb/
//! [`glyphon`]: https://github.com/grovesNL/glyphon
#![doc(
    html_logo_url = "https://raw.githubusercontent.com/iced-rs/iced/9ab6923e943f784985e9ef9ca28b10278297225d/docs/logo.svg"
)]
#![cfg_attr(docsrs, feature(doc_auto_cfg))]
#![allow(missing_docs)]
pub mod layer;
pub mod primitive;
pub mod settings;
pub mod window;

#[cfg(feature = "geometry")]
pub mod geometry;

mod buffer;
mod color;
mod engine;
mod quad;
mod text;
mod triangle;

#[cfg(any(feature = "image", feature = "svg"))]
#[path = "image/mod.rs"]
mod image;

#[cfg(not(any(feature = "image", feature = "svg")))]
#[path = "image/null.rs"]
mod image;

use buffer::Buffer;

pub use iced_graphics as graphics;
pub use iced_graphics::core;

pub use wgpu;

pub use engine::Engine;
pub use layer::Layer;
pub use primitive::Primitive;
pub use settings::Settings;

#[cfg(feature = "geometry")]
pub use geometry::Geometry;

use crate::core::{
    Background, Color, Font, Pixels, Point, Rectangle, Transformation,
};
use crate::graphics::Viewport;
use crate::graphics::text::{Editor, Paragraph};

/// A [`wgpu`] graphics renderer for [`iced`].
///
/// [`wgpu`]: https://github.com/gfx-rs/wgpu-rs
/// [`iced`]: https://github.com/iced-rs/iced
#[allow(missing_debug_implementations)]
pub struct Renderer {
    default_font: Font,
    default_text_size: Pixels,
    layers: layer::Stack,

    triangle_storage: triangle::Storage,
    text_storage: text::Storage,
    text_viewport: text::Viewport,

    // TODO: Centralize all the image feature handling
    #[cfg(any(feature = "svg", feature = "image"))]
    image_cache: std::cell::RefCell<image::Cache>,
}

impl Renderer {
    pub fn new(
        device: &wgpu::Device,
        engine: &Engine,
        default_font: Font,
        default_text_size: Pixels,
    ) -> Self {
        Self {
            default_font,
            default_text_size,
            layers: layer::Stack::new(),

            triangle_storage: triangle::Storage::new(),
            text_storage: text::Storage::new(),
            text_viewport: engine.text_pipeline.create_viewport(device),

            #[cfg(any(feature = "svg", feature = "image"))]
            image_cache: std::cell::RefCell::new(
                engine.create_image_cache(device),
            ),
        }
    }

    pub fn present(
        &mut self,
        engine: &mut Engine,
        device: &wgpu::Device,
        queue: &wgpu::Queue,
        encoder: &mut wgpu::CommandEncoder,
        clear_color: Option<Color>,
        format: wgpu::TextureFormat,
        frame: &wgpu::TextureView,
        viewport: &Viewport,
    ) {
        self.prepare(engine, device, queue, format, encoder, viewport);
        self.render(engine, encoder, frame, clear_color, viewport);

        self.triangle_storage.trim();
        self.text_storage.trim();

        #[cfg(any(feature = "svg", feature = "image"))]
        self.image_cache.borrow_mut().trim();
    }

    fn prepare(
        &mut self,
        engine: &mut Engine,
        device: &wgpu::Device,
        queue: &wgpu::Queue,
        _format: wgpu::TextureFormat,
        encoder: &mut wgpu::CommandEncoder,
        viewport: &Viewport,
    ) {
        let scale_factor = viewport.scale_factor() as f32;

        self.text_viewport.update(queue, viewport.physical_size());

        let physical_bounds = Rectangle::<f32>::from(Rectangle::with_size(
            viewport.physical_size(),
        ));

        for layer in self.layers.iter_mut() {
            if physical_bounds
                .intersection(&(layer.bounds * scale_factor))
                .and_then(Rectangle::snap)
                .is_none()
            {
                continue;
            }

            if !layer.quads.is_empty() {
                engine.quad_pipeline.prepare(
                    device,
                    encoder,
                    &mut engine.staging_belt,
                    &layer.quads,
                    viewport.projection(),
                    scale_factor,
                );
            }

            if !layer.triangles.is_empty() {
                engine.triangle_pipeline.prepare(
                    device,
                    encoder,
                    &mut engine.staging_belt,
                    &mut self.triangle_storage,
                    &layer.triangles,
                    Transformation::scale(scale_factor),
                    viewport.physical_size(),
                );
            }

            if !layer.primitives.is_empty() {
                for instance in &layer.primitives {
                    instance.primitive.prepare(
                        device,
                        queue,
                        engine.format,
                        &mut engine.primitive_storage,
                        &instance.bounds,
                        viewport,
                    );
                }
            }

            #[cfg(any(feature = "svg", feature = "image"))]
            if !layer.images.is_empty() {
                engine.image_pipeline.prepare(
                    device,
                    encoder,
                    &mut engine.staging_belt,
                    &mut self.image_cache.borrow_mut(),
                    &layer.images,
                    viewport.projection(),
                    scale_factor,
                );
            }

            if !layer.text.is_empty() {
                engine.text_pipeline.prepare(
                    device,
                    queue,
                    &self.text_viewport,
                    encoder,
                    &mut self.text_storage,
                    &layer.text,
                    layer.bounds,
                    Transformation::scale(scale_factor),
                );
            }
        }
    }

    fn render(
        &mut self,
        engine: &mut Engine,
        encoder: &mut wgpu::CommandEncoder,
        frame: &wgpu::TextureView,
        clear_color: Option<Color>,
        viewport: &Viewport,
    ) {
        use std::mem::ManuallyDrop;

        let mut render_pass = ManuallyDrop::new(encoder.begin_render_pass(
            &wgpu::RenderPassDescriptor {
                label: Some("iced_wgpu render pass"),
                color_attachments: &[Some(wgpu::RenderPassColorAttachment {
                    view: frame,
                    resolve_target: None,
                    ops: wgpu::Operations {
                        load: match clear_color {
                            Some(background_color) => wgpu::LoadOp::Clear({
                                let [r, g, b, a] =
                                    graphics::color::pack(background_color)
                                        .components();

                                wgpu::Color {
                                    r: f64::from(r),
                                    g: f64::from(g),
                                    b: f64::from(b),
                                    a: f64::from(a),
                                }
                            }),
                            None => wgpu::LoadOp::Load,
                        },
                        store: wgpu::StoreOp::Store,
                    },
                })],
                depth_stencil_attachment: None,
                timestamp_writes: None,
                occlusion_query_set: None,
            },
        ));

        let mut quad_layer = 0;
        let mut mesh_layer = 0;
        let mut text_layer = 0;

        #[cfg(any(feature = "svg", feature = "image"))]
        let mut image_layer = 0;
        #[cfg(any(feature = "svg", feature = "image"))]
        let image_cache = self.image_cache.borrow();

        let scale_factor = viewport.scale_factor() as f32;
        let physical_bounds = Rectangle::<f32>::from(Rectangle::with_size(
            viewport.physical_size(),
        ));

        let scale = Transformation::scale(scale_factor);

        for layer in self.layers.iter() {
            let Some(physical_bounds) =
                physical_bounds.intersection(&(layer.bounds * scale_factor))
            else {
                continue;
            };

            let Some(scissor_rect) = physical_bounds.snap() else {
                continue;
            };

            if !layer.quads.is_empty() {
                engine.quad_pipeline.render(
                    quad_layer,
                    scissor_rect,
                    &layer.quads,
                    &mut render_pass,
                );

                quad_layer += 1;
            }

            if !layer.triangles.is_empty() {
                let _ = ManuallyDrop::into_inner(render_pass);

                mesh_layer += engine.triangle_pipeline.render(
                    encoder,
                    frame,
                    &self.triangle_storage,
                    mesh_layer,
                    &layer.triangles,
                    physical_bounds,
                    scale,
                );

                render_pass = ManuallyDrop::new(encoder.begin_render_pass(
                    &wgpu::RenderPassDescriptor {
                        label: Some("iced_wgpu render pass"),
                        color_attachments: &[Some(
                            wgpu::RenderPassColorAttachment {
                                view: frame,
                                resolve_target: None,
                                ops: wgpu::Operations {
                                    load: wgpu::LoadOp::Load,
                                    store: wgpu::StoreOp::Store,
                                },
                            },
                        )],
                        depth_stencil_attachment: None,
                        timestamp_writes: None,
                        occlusion_query_set: None,
                    },
                ));
            }

            if !layer.primitives.is_empty() {
                let _ = ManuallyDrop::into_inner(render_pass);

                for instance in &layer.primitives {
                    if let Some(clip_bounds) = (instance.bounds * scale)
                        .intersection(&physical_bounds)
                        .and_then(Rectangle::snap)
                    {
                        instance.primitive.render(
                            encoder,
                            &engine.primitive_storage,
                            frame,
                            &clip_bounds,
                        );
                    }
                }

                render_pass = ManuallyDrop::new(encoder.begin_render_pass(
                    &wgpu::RenderPassDescriptor {
                        label: Some("iced_wgpu render pass"),
                        color_attachments: &[Some(
                            wgpu::RenderPassColorAttachment {
                                view: frame,
                                resolve_target: None,
                                ops: wgpu::Operations {
                                    load: wgpu::LoadOp::Load,
                                    store: wgpu::StoreOp::Store,
                                },
                            },
                        )],
                        depth_stencil_attachment: None,
                        timestamp_writes: None,
                        occlusion_query_set: None,
                    },
                ));
            }

            #[cfg(any(feature = "svg", feature = "image"))]
            if !layer.images.is_empty() {
                engine.image_pipeline.render(
                    &image_cache,
                    image_layer,
                    scissor_rect,
                    &mut render_pass,
                );

                image_layer += 1;
            }

            if !layer.text.is_empty() {
                text_layer += engine.text_pipeline.render(
                    &self.text_viewport,
                    &self.text_storage,
                    text_layer,
                    &layer.text,
                    scissor_rect,
                    &mut render_pass,
                );
            }
        }

        let _ = ManuallyDrop::into_inner(render_pass);
    }
<<<<<<< HEAD
=======

    fn draw_overlay(
        &mut self,
        overlay: &[impl AsRef<str>],
        viewport: &Viewport,
    ) {
        use crate::core::Renderer as _;
        use crate::core::alignment;
        use crate::core::text::Renderer as _;

        self.with_layer(
            Rectangle::with_size(viewport.logical_size()),
            |renderer| {
                for (i, line) in overlay.iter().enumerate() {
                    let text = crate::core::Text {
                        content: line.as_ref().to_owned(),
                        bounds: viewport.logical_size(),
                        size: Pixels(20.0),
                        line_height: core::text::LineHeight::default(),
                        font: Font::MONOSPACE,
                        horizontal_alignment: alignment::Horizontal::Left,
                        vertical_alignment: alignment::Vertical::Top,
                        shaping: core::text::Shaping::Basic,
                        wrapping: core::text::Wrapping::Word,
                    };

                    renderer.fill_text(
                        text.clone(),
                        Point::new(11.0, 11.0 + 25.0 * i as f32),
                        Color::from_rgba(0.9, 0.9, 0.9, 1.0),
                        Rectangle::with_size(Size::INFINITY),
                    );

                    renderer.fill_text(
                        text,
                        Point::new(11.0, 11.0 + 25.0 * i as f32)
                            + Vector::new(-1.0, -1.0),
                        Color::BLACK,
                        Rectangle::with_size(Size::INFINITY),
                    );
                }
            },
        );
    }
>>>>>>> beddf49c
}

impl core::Renderer for Renderer {
    fn start_layer(&mut self, bounds: Rectangle) {
        self.layers.push_clip(bounds);
    }

    fn end_layer(&mut self) {
        self.layers.pop_clip();
    }

    fn start_transformation(&mut self, transformation: Transformation) {
        self.layers.push_transformation(transformation);
    }

    fn end_transformation(&mut self) {
        self.layers.pop_transformation();
    }

    fn fill_quad(
        &mut self,
        quad: core::renderer::Quad,
        background: impl Into<Background>,
    ) {
        let (layer, transformation) = self.layers.current_mut();
        layer.draw_quad(quad, background.into(), transformation);
    }

    fn clear(&mut self) {
        self.layers.clear();
    }
}

impl core::text::Renderer for Renderer {
    type Font = Font;
    type Paragraph = Paragraph;
    type Editor = Editor;

    const ICON_FONT: Font = Font::with_name("Iced-Icons");
    const CHECKMARK_ICON: char = '\u{f00c}';
    const ARROW_DOWN_ICON: char = '\u{e800}';

    fn default_font(&self) -> Self::Font {
        self.default_font
    }

    fn default_size(&self) -> Pixels {
        self.default_text_size
    }

    fn fill_paragraph(
        &mut self,
        text: &Self::Paragraph,
        position: Point,
        color: Color,
        clip_bounds: Rectangle,
    ) {
        let (layer, transformation) = self.layers.current_mut();

        layer.draw_paragraph(
            text,
            position,
            color,
            clip_bounds,
            transformation,
        );
    }

    fn fill_editor(
        &mut self,
        editor: &Self::Editor,
        position: Point,
        color: Color,
        clip_bounds: Rectangle,
    ) {
        let (layer, transformation) = self.layers.current_mut();
        layer.draw_editor(editor, position, color, clip_bounds, transformation);
    }

    fn fill_text(
        &mut self,
        text: core::Text,
        position: Point,
        color: Color,
        clip_bounds: Rectangle,
    ) {
        let (layer, transformation) = self.layers.current_mut();
        layer.draw_text(text, position, color, clip_bounds, transformation);
    }
}

#[cfg(feature = "image")]
impl core::image::Renderer for Renderer {
    type Handle = core::image::Handle;

    fn measure_image(&self, handle: &Self::Handle) -> core::Size<u32> {
        self.image_cache.borrow_mut().measure_image(handle)
    }

    fn draw_image(&mut self, image: core::Image, bounds: Rectangle) {
        let (layer, transformation) = self.layers.current_mut();
        layer.draw_raster(image, bounds, transformation);
    }
}

#[cfg(feature = "svg")]
impl core::svg::Renderer for Renderer {
    fn measure_svg(&self, handle: &core::svg::Handle) -> core::Size<u32> {
        self.image_cache.borrow_mut().measure_svg(handle)
    }

    fn draw_svg(&mut self, svg: core::Svg, bounds: Rectangle) {
        let (layer, transformation) = self.layers.current_mut();
        layer.draw_svg(svg, bounds, transformation);
    }
}

impl graphics::mesh::Renderer for Renderer {
    fn draw_mesh(&mut self, mesh: graphics::Mesh) {
        debug_assert!(
            !mesh.indices().is_empty(),
            "Mesh must not have empty indices"
        );

        debug_assert!(
            mesh.indices().len() % 3 == 0,
            "Mesh indices length must be a multiple of 3"
        );

        let (layer, transformation) = self.layers.current_mut();
        layer.draw_mesh(mesh, transformation);
    }
}

#[cfg(feature = "geometry")]
impl graphics::geometry::Renderer for Renderer {
    type Geometry = Geometry;
    type Frame = geometry::Frame;

    fn new_frame(&self, size: core::Size) -> Self::Frame {
        geometry::Frame::new(size)
    }

    fn draw_geometry(&mut self, geometry: Self::Geometry) {
        let (layer, transformation) = self.layers.current_mut();

        match geometry {
            Geometry::Live {
                meshes,
                images,
                text,
            } => {
                layer.draw_mesh_group(meshes, transformation);

                for image in images {
                    layer.draw_image(image, transformation);
                }

                layer.draw_text_group(text, transformation);
            }
            Geometry::Cached(cache) => {
                if let Some(meshes) = cache.meshes {
                    layer.draw_mesh_cache(meshes, transformation);
                }

                if let Some(images) = cache.images {
                    for image in images.iter().cloned() {
                        layer.draw_image(image, transformation);
                    }
                }

                if let Some(text) = cache.text {
                    layer.draw_text_cache(text, transformation);
                }
            }
        }
    }
}

impl primitive::Renderer for Renderer {
    fn draw_primitive(&mut self, bounds: Rectangle, primitive: impl Primitive) {
        let (layer, transformation) = self.layers.current_mut();
        layer.draw_primitive(bounds, Box::new(primitive), transformation);
    }
}

impl graphics::compositor::Default for crate::Renderer {
    type Compositor = window::Compositor;
}<|MERGE_RESOLUTION|>--- conflicted
+++ resolved
@@ -394,53 +394,6 @@
 
         let _ = ManuallyDrop::into_inner(render_pass);
     }
-<<<<<<< HEAD
-=======
-
-    fn draw_overlay(
-        &mut self,
-        overlay: &[impl AsRef<str>],
-        viewport: &Viewport,
-    ) {
-        use crate::core::Renderer as _;
-        use crate::core::alignment;
-        use crate::core::text::Renderer as _;
-
-        self.with_layer(
-            Rectangle::with_size(viewport.logical_size()),
-            |renderer| {
-                for (i, line) in overlay.iter().enumerate() {
-                    let text = crate::core::Text {
-                        content: line.as_ref().to_owned(),
-                        bounds: viewport.logical_size(),
-                        size: Pixels(20.0),
-                        line_height: core::text::LineHeight::default(),
-                        font: Font::MONOSPACE,
-                        horizontal_alignment: alignment::Horizontal::Left,
-                        vertical_alignment: alignment::Vertical::Top,
-                        shaping: core::text::Shaping::Basic,
-                        wrapping: core::text::Wrapping::Word,
-                    };
-
-                    renderer.fill_text(
-                        text.clone(),
-                        Point::new(11.0, 11.0 + 25.0 * i as f32),
-                        Color::from_rgba(0.9, 0.9, 0.9, 1.0),
-                        Rectangle::with_size(Size::INFINITY),
-                    );
-
-                    renderer.fill_text(
-                        text,
-                        Point::new(11.0, 11.0 + 25.0 * i as f32)
-                            + Vector::new(-1.0, -1.0),
-                        Color::BLACK,
-                        Rectangle::with_size(Size::INFINITY),
-                    );
-                }
-            },
-        );
-    }
->>>>>>> beddf49c
 }
 
 impl core::Renderer for Renderer {
