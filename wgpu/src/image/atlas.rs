pub mod entry;

mod allocation;
mod allocator;
mod layer;

pub use allocation::Allocation;
pub use entry::Entry;
pub use layer::Layer;

use allocator::Allocator;

pub const SIZE: u32 = 2048;

use crate::core::Size;

#[derive(Debug)]
pub struct Atlas {
    texture: wgpu::Texture,
    texture_view: wgpu::TextureView,
    layers: Vec<Layer>,
}

impl Atlas {
    pub fn new(device: &wgpu::Device) -> Self {
        let extent = wgpu::Extent3d {
            width: SIZE,
            height: SIZE,
            depth_or_array_layers: 1,
        };

        let texture = device.create_texture(&wgpu::TextureDescriptor {
            label: Some("iced_wgpu::image texture atlas"),
            size: extent,
            mip_level_count: 1,
            sample_count: 1,
            dimension: wgpu::TextureDimension::D2,
            format: wgpu::TextureFormat::Rgba8UnormSrgb,
            usage: wgpu::TextureUsages::COPY_DST
                | wgpu::TextureUsages::COPY_SRC
                | wgpu::TextureUsages::TEXTURE_BINDING,
            view_formats: &[],
        });

        let texture_view = texture.create_view(&wgpu::TextureViewDescriptor {
            dimension: Some(wgpu::TextureViewDimension::D2Array),
            ..Default::default()
        });

        Atlas {
            texture,
            texture_view,
            layers: vec![Layer::Empty],
        }
    }

    pub fn view(&self) -> &wgpu::TextureView {
        &self.texture_view
    }

    pub fn layer_count(&self) -> usize {
        self.layers.len()
    }

    pub fn upload(
        &mut self,
        device: &wgpu::Device,
        queue: &wgpu::Queue,
        encoder: &mut wgpu::CommandEncoder,
        width: u32,
        height: u32,
        data: &[u8],
    ) -> Option<Entry> {
        let entry = {
            let current_size = self.layers.len();
            let entry = self.allocate(width, height)?;

            // We grow the internal texture after allocating if necessary
            let new_layers = self.layers.len() - current_size;
            self.grow(new_layers, device, encoder);

            entry
        };

        log::info!("Allocated atlas entry: {:?}", entry);

        // It is a webgpu requirement that:
        //   BufferCopyView.layout.bytes_per_row % wgpu::COPY_BYTES_PER_ROW_ALIGNMENT == 0
        // So we calculate padded_width by rounding width up to the next
        // multiple of wgpu::COPY_BYTES_PER_ROW_ALIGNMENT.
        let align = wgpu::COPY_BYTES_PER_ROW_ALIGNMENT;
        let padding = (align - (4 * width) % align) % align;
        let padded_width = (4 * width + padding) as usize;
        let padded_data_size = padded_width * height as usize;

        let mut padded_data = vec![0; padded_data_size];

        for row in 0..height as usize {
            let offset = row * padded_width;

            padded_data[offset..offset + 4 * width as usize].copy_from_slice(
                &data[row * 4 * width as usize..(row + 1) * 4 * width as usize],
            )
        }

        match &entry {
            Entry::Contiguous(allocation) => {
                self.upload_allocation(
                    &padded_data,
                    width,
                    height,
                    padding,
                    0,
                    allocation,
                    queue,
                );
            }
            Entry::Fragmented { fragments, .. } => {
                for fragment in fragments {
                    let (x, y) = fragment.position;
                    let offset = (y * padded_width as u32 + 4 * x) as usize;

                    self.upload_allocation(
                        &padded_data,
                        width,
                        height,
                        padding,
                        offset,
                        &fragment.allocation,
                        queue,
                    );
                }
            }
        }

        log::info!("Current atlas: {:?}", self);

        Some(entry)
    }

    pub fn remove(&mut self, entry: &Entry) {
        log::info!("Removing atlas entry: {:?}", entry);

        match entry {
            Entry::Contiguous(allocation) => {
                self.deallocate(allocation);
            }
            Entry::Fragmented { fragments, .. } => {
                for fragment in fragments {
                    self.deallocate(&fragment.allocation);
                }
            }
        }
    }

    fn allocate(&mut self, width: u32, height: u32) -> Option<Entry> {
        // Allocate one layer if texture fits perfectly
        if width == SIZE && height == SIZE {
            let mut empty_layers = self
                .layers
                .iter_mut()
                .enumerate()
                .filter(|(_, layer)| layer.is_empty());

            if let Some((i, layer)) = empty_layers.next() {
                *layer = Layer::Full;

                return Some(Entry::Contiguous(Allocation::Full { layer: i }));
            }

            self.layers.push(Layer::Full);

            return Some(Entry::Contiguous(Allocation::Full {
                layer: self.layers.len() - 1,
            }));
        }

        // Split big textures across multiple layers
        if width > SIZE || height > SIZE {
            let mut fragments = Vec::new();
            let mut y = 0;

            while y < height {
                let height = std::cmp::min(height - y, SIZE);
                let mut x = 0;

                while x < width {
                    let width = std::cmp::min(width - x, SIZE);

                    let allocation = self.allocate(width, height)?;

                    if let Entry::Contiguous(allocation) = allocation {
                        fragments.push(entry::Fragment {
                            position: (x, y),
                            allocation,
                        });
                    }

                    x += width;
                }

                y += height;
            }

            return Some(Entry::Fragmented {
                size: Size::new(width, height),
                fragments,
            });
        }

        // Try allocating on an existing layer
        for (i, layer) in self.layers.iter_mut().enumerate() {
            match layer {
                Layer::Empty => {
                    let mut allocator = Allocator::new(SIZE);

                    if let Some(region) = allocator.allocate(width, height) {
                        *layer = Layer::Busy(allocator);

                        return Some(Entry::Contiguous(Allocation::Partial {
                            region,
                            layer: i,
                        }));
                    }
                }
                Layer::Busy(allocator) => {
                    if let Some(region) = allocator.allocate(width, height) {
                        return Some(Entry::Contiguous(Allocation::Partial {
                            region,
                            layer: i,
                        }));
                    }
                }
                _ => {}
            }
        }

        // Create new layer with atlas allocator
        let mut allocator = Allocator::new(SIZE);

        if let Some(region) = allocator.allocate(width, height) {
            self.layers.push(Layer::Busy(allocator));

            return Some(Entry::Contiguous(Allocation::Partial {
                region,
                layer: self.layers.len() - 1,
            }));
        }

        // We ran out of memory (?)
        None
    }

    fn deallocate(&mut self, allocation: &Allocation) {
        log::info!("Deallocating atlas: {:?}", allocation);

        match allocation {
            Allocation::Full { layer } => {
                self.layers[*layer] = Layer::Empty;
            }
            Allocation::Partial { layer, region } => {
                let layer = &mut self.layers[*layer];

                if let Layer::Busy(allocator) = layer {
                    allocator.deallocate(region);

                    if allocator.is_empty() {
                        *layer = Layer::Empty;
                    }
                }
            }
        }
    }

    fn upload_allocation(
        &mut self,
        data: &[u8],
        image_width: u32,
        image_height: u32,
        padding: u32,
        offset: usize,
        allocation: &Allocation,
        queue: &wgpu::Queue,
    ) {
        let (x, y) = allocation.position();
        let Size { width, height } = allocation.size();
        let layer = allocation.layer();

        let extent = wgpu::Extent3d {
            width,
            height,
            depth_or_array_layers: 1,
        };

<<<<<<< HEAD
        queue.write_texture(
=======
        encoder.copy_buffer_to_texture(
            wgpu::ImageCopyBuffer {
                buffer,
                layout: wgpu::ImageDataLayout {
                    offset: offset as u64,
                    bytes_per_row: Some(4 * image_width + padding),
                    rows_per_image: Some(image_height),
                },
            },
>>>>>>> c8952ee4
            wgpu::ImageCopyTexture {
                texture: &self.texture,
                mip_level: 0,
                origin: wgpu::Origin3d {
                    x,
                    y,
                    z: layer as u32,
                },
                aspect: wgpu::TextureAspect::default(),
            },
            data,
            wgpu::ImageDataLayout {
                offset: offset as u64,
                bytes_per_row: NonZeroU32::new(4 * image_width + padding),
                rows_per_image: NonZeroU32::new(image_height),
            },
            extent,
        );
    }

    fn grow(
        &mut self,
        amount: usize,
        device: &wgpu::Device,
        encoder: &mut wgpu::CommandEncoder,
    ) {
        if amount == 0 {
            return;
        }

        let new_texture = device.create_texture(&wgpu::TextureDescriptor {
            label: Some("iced_wgpu::image texture atlas"),
            size: wgpu::Extent3d {
                width: SIZE,
                height: SIZE,
                depth_or_array_layers: self.layers.len() as u32,
            },
            mip_level_count: 1,
            sample_count: 1,
            dimension: wgpu::TextureDimension::D2,
            format: wgpu::TextureFormat::Rgba8UnormSrgb,
            usage: wgpu::TextureUsages::COPY_DST
                | wgpu::TextureUsages::COPY_SRC
                | wgpu::TextureUsages::TEXTURE_BINDING,
            view_formats: &[],
        });

        let amount_to_copy = self.layers.len() - amount;

        for (i, layer) in
            self.layers.iter_mut().take(amount_to_copy).enumerate()
        {
            if layer.is_empty() {
                continue;
            }

            encoder.copy_texture_to_texture(
                wgpu::ImageCopyTexture {
                    texture: &self.texture,
                    mip_level: 0,
                    origin: wgpu::Origin3d {
                        x: 0,
                        y: 0,
                        z: i as u32,
                    },
                    aspect: wgpu::TextureAspect::default(),
                },
                wgpu::ImageCopyTexture {
                    texture: &new_texture,
                    mip_level: 0,
                    origin: wgpu::Origin3d {
                        x: 0,
                        y: 0,
                        z: i as u32,
                    },
                    aspect: wgpu::TextureAspect::default(),
                },
                wgpu::Extent3d {
                    width: SIZE,
                    height: SIZE,
                    depth_or_array_layers: 1,
                },
            );
        }

        self.texture = new_texture;
        self.texture_view =
            self.texture.create_view(&wgpu::TextureViewDescriptor {
                dimension: Some(wgpu::TextureViewDimension::D2Array),
                ..Default::default()
            });
    }
}<|MERGE_RESOLUTION|>--- conflicted
+++ resolved
@@ -292,19 +292,7 @@
             depth_or_array_layers: 1,
         };
 
-<<<<<<< HEAD
         queue.write_texture(
-=======
-        encoder.copy_buffer_to_texture(
-            wgpu::ImageCopyBuffer {
-                buffer,
-                layout: wgpu::ImageDataLayout {
-                    offset: offset as u64,
-                    bytes_per_row: Some(4 * image_width + padding),
-                    rows_per_image: Some(image_height),
-                },
-            },
->>>>>>> c8952ee4
             wgpu::ImageCopyTexture {
                 texture: &self.texture,
                 mip_level: 0,
@@ -318,8 +306,8 @@
             data,
             wgpu::ImageDataLayout {
                 offset: offset as u64,
-                bytes_per_row: NonZeroU32::new(4 * image_width + padding),
-                rows_per_image: NonZeroU32::new(image_height),
+                bytes_per_row: Some(4 * image_width + padding),
+                rows_per_image: Some(image_height),
             },
             extent,
         );
