--- conflicted
+++ resolved
@@ -36,11 +36,8 @@
 use crate::theme;
 use crate::window;
 use crate::{
-<<<<<<< HEAD
-    Element, Executor, Font, Preset, Result, Settings, Size, Subscription, Task,
-=======
-    Element, Executor, Font, Result, Settings, Size, Subscription, Task, Theme,
->>>>>>> 25b965d2
+    Element, Executor, Font, Preset, Result, Settings, Size, Subscription,
+    Task, Theme,
 };
 
 use iced_debug as debug;
@@ -86,13 +83,8 @@
 ) -> Application<impl Program<State = State, Message = Message, Theme = Theme>>
 where
     State: 'static,
-<<<<<<< HEAD
     Message: Send + 'static,
-    Theme: Default + theme::Base,
-=======
-    Message: program::Message + 'static,
     Theme: theme::Base,
->>>>>>> 25b965d2
     Renderer: program::Renderer,
 {
     use std::marker::PhantomData;
@@ -110,13 +102,8 @@
     impl<State, Message, Theme, Renderer, Boot, Update, View> Program
         for Instance<State, Message, Theme, Renderer, Boot, Update, View>
     where
-<<<<<<< HEAD
         Message: Send + 'static,
-        Theme: Default + theme::Base,
-=======
-        Message: program::Message + 'static,
         Theme: theme::Base,
->>>>>>> 25b965d2
         Renderer: program::Renderer,
         Boot: self::BootFn<State, Message>,
         Update: self::UpdateFn<State, Message>,
@@ -388,13 +375,9 @@
         impl Program<State = P::State, Message = P::Message, Theme = P::Theme>,
     > {
         Application {
-<<<<<<< HEAD
-            raw: program::with_theme(self.raw, move |state, _window| f(state)),
-=======
             raw: program::with_theme(self.raw, move |state, _window| {
-                debug::hot(|| f.theme(state))
+                f.theme(state)
             }),
->>>>>>> 25b965d2
             settings: self.settings,
             window: self.window,
             presets: self.presets,
@@ -517,7 +500,7 @@
         &self,
         state: &Self::State,
         window: iced_core::window::Id,
-    ) -> Self::Theme {
+    ) -> Option<Self::Theme> {
         debug::hot(|| self.raw.theme(state, window))
     }
 
@@ -525,7 +508,7 @@
         debug::hot(|| self.raw.style(state, theme))
     }
 
-    fn scale_factor(&self, state: &Self::State, window: window::Id) -> f64 {
+    fn scale_factor(&self, state: &Self::State, window: window::Id) -> f32 {
         debug::hot(|| self.raw.scale_factor(state, window))
     }
 
