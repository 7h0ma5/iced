--- conflicted
+++ resolved
@@ -21,28 +21,14 @@
 impl Sandbox for Tour {
     type Message = Message;
 
-<<<<<<< HEAD
     fn new() -> Tour {
         Tour {
             steps: Steps::new(),
             scroll: scrollable::State::new(),
             back_button: button::State::new(),
             next_button: button::State::new(),
-            debug: true,
-        }
-=======
-    fn new() -> (Tour, Command<Message>) {
-        (
-            Tour {
-                steps: Steps::new(),
-                scroll: scrollable::State::new(),
-                back_button: button::State::new(),
-                next_button: button::State::new(),
-                debug: false,
-            },
-            Command::none(),
-        )
->>>>>>> 9712b319
+            debug: false,
+        }
     }
 
     fn title(&self) -> String {
