--- conflicted
+++ resolved
@@ -52,7 +52,19 @@
     );
 }
 
-<<<<<<< HEAD
+/// Creates a [`Stack`] with the given children.
+///
+/// [`Stack`]: crate::Stack
+#[macro_export]
+macro_rules! stack {
+    () => (
+        $crate::Stack::new()
+    );
+    ($($x:expr),+ $(,)?) => (
+        $crate::Stack::with_children([$($crate::core::Element::from($x)),+])
+    );
+}
+
 /// Creates a new [`Text`] widget with the provided content.
 ///
 /// [`Text`]: core::widget::Text
@@ -97,19 +109,6 @@
     ($($arg:tt)*) => {
         $crate::Text::new(format!($($arg)*))
     };
-=======
-/// Creates a [`Stack`] with the given children.
-///
-/// [`Stack`]: crate::Stack
-#[macro_export]
-macro_rules! stack {
-    () => (
-        $crate::Stack::new()
-    );
-    ($($x:expr),+ $(,)?) => (
-        $crate::Stack::with_children([$($crate::core::Element::from($x)),+])
-    );
->>>>>>> 468794d9
 }
 
 /// Creates a new [`Container`] with the provided content.
