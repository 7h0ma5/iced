//! Zoom and pan on an image.
use crate::core::event::{self, Event};
use crate::core::image;
use crate::core::layout;
use crate::core::mouse;
use crate::core::renderer;
use crate::core::widget::tree::{self, Tree};
use crate::core::{
<<<<<<< HEAD
    Clipboard, ContentFit, Element, Layout, Length, Pixels, Point, Rectangle,
=======
    Clipboard, Element, Layout, Length, Pixels, Point, Radians, Rectangle,
>>>>>>> e07b42ac
    Shell, Size, Vector, Widget,
};

/// A frame that displays an image with the ability to zoom in/out and pan.
#[allow(missing_debug_implementations)]
pub struct Viewer<Handle> {
    padding: f32,
    width: Length,
    height: Length,
    min_scale: f32,
    max_scale: f32,
    scale_step: f32,
    handle: Handle,
    filter_method: image::FilterMethod,
    content_fit: ContentFit,
}

impl<Handle> Viewer<Handle> {
    /// Creates a new [`Viewer`] with the given [`State`].
    pub fn new(handle: Handle) -> Self {
        Viewer {
            handle,
            padding: 0.0,
            width: Length::Shrink,
            height: Length::Shrink,
            min_scale: 0.25,
            max_scale: 10.0,
            scale_step: 0.10,
            filter_method: image::FilterMethod::default(),
            content_fit: ContentFit::Contain,
        }
    }

    /// Sets the [`image::FilterMethod`] of the [`Viewer`].
    pub fn filter_method(mut self, filter_method: image::FilterMethod) -> Self {
        self.filter_method = filter_method;
        self
    }

    /// Sets the [`ContentFit`] of the [`Viewer`].
    pub fn content_fit(mut self, content_fit: ContentFit) -> Self {
        self.content_fit = content_fit;
        self
    }

    /// Sets the padding of the [`Viewer`].
    pub fn padding(mut self, padding: impl Into<Pixels>) -> Self {
        self.padding = padding.into().0;
        self
    }

    /// Sets the width of the [`Viewer`].
    pub fn width(mut self, width: impl Into<Length>) -> Self {
        self.width = width.into();
        self
    }

    /// Sets the height of the [`Viewer`].
    pub fn height(mut self, height: impl Into<Length>) -> Self {
        self.height = height.into();
        self
    }

    /// Sets the max scale applied to the image of the [`Viewer`].
    ///
    /// Default is `10.0`
    pub fn max_scale(mut self, max_scale: f32) -> Self {
        self.max_scale = max_scale;
        self
    }

    /// Sets the min scale applied to the image of the [`Viewer`].
    ///
    /// Default is `0.25`
    pub fn min_scale(mut self, min_scale: f32) -> Self {
        self.min_scale = min_scale;
        self
    }

    /// Sets the percentage the image of the [`Viewer`] will be scaled by
    /// when zoomed in / out.
    ///
    /// Default is `0.10`
    pub fn scale_step(mut self, scale_step: f32) -> Self {
        self.scale_step = scale_step;
        self
    }
}

impl<Message, Theme, Renderer, Handle> Widget<Message, Theme, Renderer>
    for Viewer<Handle>
where
    Renderer: image::Renderer<Handle = Handle>,
    Handle: Clone,
{
    fn tag(&self) -> tree::Tag {
        tree::Tag::of::<State>()
    }

    fn state(&self) -> tree::State {
        tree::State::new(State::new())
    }

    fn size(&self) -> Size<Length> {
        Size {
            width: self.width,
            height: self.height,
        }
    }

    fn layout(
        &self,
        _tree: &mut Tree,
        renderer: &Renderer,
        limits: &layout::Limits,
    ) -> layout::Node {
        // The raw w/h of the underlying image
        let image_size = {
            let Size { width, height } = renderer.measure_image(&self.handle);
            Size::new(width as f32, height as f32)
        };

        // The size to be available to the widget prior to `Shrink`ing
        let raw_size = limits.resolve(self.width, self.height, image_size);

        // The uncropped size of the image when fit to the bounds above
        let fit_size = self.content_fit.fit(image_size, raw_size);

        // Shrink the widget to fit the resized image, if requested
        let final_size = Size {
            width: match self.width {
                Length::Shrink => f32::min(raw_size.width, fit_size.width),
                _ => raw_size.width,
            },
            height: match self.height {
                Length::Shrink => f32::min(raw_size.height, fit_size.height),
                _ => raw_size.height,
            },
        };

        layout::Node::new(final_size)
    }

    fn on_event(
        &mut self,
        tree: &mut Tree,
        event: Event,
        layout: Layout<'_>,
        cursor: mouse::Cursor,
        renderer: &Renderer,
        _clipboard: &mut dyn Clipboard,
        _shell: &mut Shell<'_, Message>,
        _viewport: &Rectangle,
    ) -> event::Status {
        let bounds = layout.bounds();

        match event {
            Event::Mouse(mouse::Event::WheelScrolled { delta }) => {
                let Some(cursor_position) = cursor.position_over(bounds) else {
                    return event::Status::Ignored;
                };

                match delta {
                    mouse::ScrollDelta::Lines { y, .. }
                    | mouse::ScrollDelta::Pixels { y, .. } => {
                        let state = tree.state.downcast_mut::<State>();
                        let previous_scale = state.scale;

                        if y < 0.0 && previous_scale > self.min_scale
                            || y > 0.0 && previous_scale < self.max_scale
                        {
                            state.scale = (if y > 0.0 {
                                state.scale * (1.0 + self.scale_step)
                            } else {
                                state.scale / (1.0 + self.scale_step)
                            })
                            .clamp(self.min_scale, self.max_scale);

                            let scaled_size = scaled_image_size(
                                renderer,
                                &self.handle,
                                state,
                                bounds.size(),
                                self.content_fit,
                            );

                            let factor = state.scale / previous_scale - 1.0;

                            let cursor_to_center =
                                cursor_position - bounds.center();

                            let adjustment = cursor_to_center * factor
                                + state.current_offset * factor;

                            state.current_offset = Vector::new(
                                if scaled_size.width > bounds.width {
                                    state.current_offset.x + adjustment.x
                                } else {
                                    0.0
                                },
                                if scaled_size.height > bounds.height {
                                    state.current_offset.y + adjustment.y
                                } else {
                                    0.0
                                },
                            );
                        }
                    }
                }

                event::Status::Captured
            }
            Event::Mouse(mouse::Event::ButtonPressed(mouse::Button::Left)) => {
                let Some(cursor_position) = cursor.position_over(bounds) else {
                    return event::Status::Ignored;
                };

                let state = tree.state.downcast_mut::<State>();

                state.cursor_grabbed_at = Some(cursor_position);
                state.starting_offset = state.current_offset;

                event::Status::Captured
            }
            Event::Mouse(mouse::Event::ButtonReleased(mouse::Button::Left)) => {
                let state = tree.state.downcast_mut::<State>();

                if state.cursor_grabbed_at.is_some() {
                    state.cursor_grabbed_at = None;

                    event::Status::Captured
                } else {
                    event::Status::Ignored
                }
            }
            Event::Mouse(mouse::Event::CursorMoved { position }) => {
                let state = tree.state.downcast_mut::<State>();

                if let Some(origin) = state.cursor_grabbed_at {
                    let scaled_size = scaled_image_size(
                        renderer,
                        &self.handle,
                        state,
                        bounds.size(),
                        self.content_fit,
                    );
                    let hidden_width = (scaled_size.width - bounds.width / 2.0)
                        .max(0.0)
                        .round();

                    let hidden_height = (scaled_size.height
                        - bounds.height / 2.0)
                        .max(0.0)
                        .round();

                    let delta = position - origin;

                    let x = if bounds.width < scaled_size.width {
                        (state.starting_offset.x - delta.x)
                            .clamp(-hidden_width, hidden_width)
                    } else {
                        0.0
                    };

                    let y = if bounds.height < scaled_size.height {
                        (state.starting_offset.y - delta.y)
                            .clamp(-hidden_height, hidden_height)
                    } else {
                        0.0
                    };

                    state.current_offset = Vector::new(x, y);

                    event::Status::Captured
                } else {
                    event::Status::Ignored
                }
            }
            _ => event::Status::Ignored,
        }
    }

    fn mouse_interaction(
        &self,
        tree: &Tree,
        layout: Layout<'_>,
        cursor: mouse::Cursor,
        _viewport: &Rectangle,
        _renderer: &Renderer,
    ) -> mouse::Interaction {
        let state = tree.state.downcast_ref::<State>();
        let bounds = layout.bounds();
        let is_mouse_over = cursor.is_over(bounds);

        if state.is_cursor_grabbed() {
            mouse::Interaction::Grabbing
        } else if is_mouse_over {
            mouse::Interaction::Grab
        } else {
            mouse::Interaction::None
        }
    }

    fn draw(
        &self,
        tree: &Tree,
        renderer: &mut Renderer,
        _theme: &Theme,
        _style: &renderer::Style,
        layout: Layout<'_>,
        _cursor: mouse::Cursor,
        _viewport: &Rectangle,
    ) {
        let state = tree.state.downcast_ref::<State>();
        let bounds = layout.bounds();

        let image_size = scaled_image_size(
            renderer,
            &self.handle,
            state,
            bounds.size(),
            self.content_fit,
        );

        let translation = {
            let diff_w = bounds.width - image_size.width;
            let diff_h = bounds.height - image_size.height;

            let image_top_left = match self.content_fit {
                ContentFit::None => {
                    Vector::new(diff_w.max(0.0) / 2.0, diff_h.max(0.0) / 2.0)
                }
                _ => Vector::new(diff_w / 2.0, diff_h / 2.0),
            };

            image_top_left - state.offset(bounds, image_size)
        };
        let drawing_bounds = Rectangle::new(bounds.position(), image_size);

        let render = |renderer: &mut Renderer| {
            renderer.with_translation(translation, |renderer| {
                renderer.draw_image(
                    self.handle.clone(),
                    self.filter_method,
<<<<<<< HEAD
                    drawing_bounds,
=======
                    Rectangle {
                        x: bounds.x,
                        y: bounds.y,
                        ..Rectangle::with_size(image_size)
                    },
                    Radians(0.0),
                    1.0,
>>>>>>> e07b42ac
                );
            });
        };

        renderer.with_layer(bounds, render);
    }
}

/// The local state of a [`Viewer`].
#[derive(Debug, Clone, Copy)]
pub struct State {
    scale: f32,
    starting_offset: Vector,
    current_offset: Vector,
    cursor_grabbed_at: Option<Point>,
}

impl Default for State {
    fn default() -> Self {
        Self {
            scale: 1.0,
            starting_offset: Vector::default(),
            current_offset: Vector::default(),
            cursor_grabbed_at: None,
        }
    }
}

impl State {
    /// Creates a new [`State`].
    pub fn new() -> Self {
        State::default()
    }

    /// Returns the current offset of the [`State`], given the bounds
    /// of the [`Viewer`] and its image.
    fn offset(&self, bounds: Rectangle, image_size: Size) -> Vector {
        let hidden_width =
            (image_size.width - bounds.width / 2.0).max(0.0).round();

        let hidden_height =
            (image_size.height - bounds.height / 2.0).max(0.0).round();

        Vector::new(
            self.current_offset.x.clamp(-hidden_width, hidden_width),
            self.current_offset.y.clamp(-hidden_height, hidden_height),
        )
    }

    /// Returns if the cursor is currently grabbed by the [`Viewer`].
    pub fn is_cursor_grabbed(&self) -> bool {
        self.cursor_grabbed_at.is_some()
    }
}

impl<'a, Message, Theme, Renderer, Handle> From<Viewer<Handle>>
    for Element<'a, Message, Theme, Renderer>
where
    Renderer: 'a + image::Renderer<Handle = Handle>,
    Message: 'a,
    Handle: Clone + 'a,
{
    fn from(viewer: Viewer<Handle>) -> Element<'a, Message, Theme, Renderer> {
        Element::new(viewer)
    }
}

/// Returns the bounds of the underlying image, given the bounds of
/// the [`Viewer`]. Scaling will be applied and original aspect ratio
/// will be respected.
pub fn scaled_image_size<Renderer>(
    renderer: &Renderer,
    handle: &<Renderer as image::Renderer>::Handle,
    state: &State,
    bounds: Size,
    content_fit: ContentFit,
) -> Size
where
    Renderer: image::Renderer,
{
    let image_size = {
        let Size { width, height } = renderer.measure_image(handle);
        Size::new(width as f32, height as f32)
    };
    let fit_size = content_fit.fit(image_size, bounds);

    Size::new(fit_size.width * state.scale, fit_size.height * state.scale)
}<|MERGE_RESOLUTION|>--- conflicted
+++ resolved
@@ -6,11 +6,7 @@
 use crate::core::renderer;
 use crate::core::widget::tree::{self, Tree};
 use crate::core::{
-<<<<<<< HEAD
-    Clipboard, ContentFit, Element, Layout, Length, Pixels, Point, Rectangle,
-=======
-    Clipboard, Element, Layout, Length, Pixels, Point, Radians, Rectangle,
->>>>>>> e07b42ac
+    Clipboard, ContentFit, Element, Layout, Length, Pixels, Point, Radians, Rectangle,
     Shell, Size, Vector, Widget,
 };
 
@@ -355,17 +351,9 @@
                 renderer.draw_image(
                     self.handle.clone(),
                     self.filter_method,
-<<<<<<< HEAD
                     drawing_bounds,
-=======
-                    Rectangle {
-                        x: bounds.x,
-                        y: bounds.y,
-                        ..Rectangle::with_size(image_size)
-                    },
                     Radians(0.0),
                     1.0,
->>>>>>> e07b42ac
                 );
             });
         };
